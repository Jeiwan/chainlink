--- conflicted
+++ resolved
@@ -28,30 +28,6 @@
 // 0x0000000000000000000000000000000000000000
 var ZeroAddress = common.Address{}
 
-<<<<<<< HEAD
-=======
-// SenderFromTxHex returns the sender's address from a given transaction.
-func SenderFromTxHex(value string, chainID uint64) (common.Address, error) {
-	tx, err := DecodeTxFromHex(value, chainID)
-	if err != nil {
-		return common.Address{}, err
-	}
-	signer := types.NewEIP155Signer(big.NewInt(int64(chainID)))
-	return types.Sender(signer, &tx)
-}
-
-// DecodeTxFromHex returns an Ethereum transaction type from the given
-// transaction Transaction ID.
-func DecodeTxFromHex(value string, chainID uint64) (types.Transaction, error) {
-	buffer := bytes.NewBuffer(common.FromHex(value))
-	rlpStream := rlp.NewStream(buffer, 0)
-	tx := types.Transaction{}
-	err := tx.DecodeRLP(rlpStream)
-	return tx, err
-}
-
-// HexToUint64 converts the given hex string to uint64.
->>>>>>> 4619c956
 func HexToUint64(hex string) (uint64, error) {
 	if strings.ToLower(hex[0:2]) == "0x" {
 		hex = hex[2:]
@@ -74,19 +50,6 @@
 	return common.ToHex(rlp.Bytes()), nil
 }
 
-<<<<<<< HEAD
-=======
-// TimeParse returns the given string as a Time type.
-func TimeParse(s string) time.Time {
-	t, err := dateparse.ParseAny(s)
-	if err != nil {
-		log.Fatal(err)
-	}
-	return t
-}
-
-// ISO8601UTC returns time formatted as "2018-02-11T14:16:47Z"
->>>>>>> 4619c956
 func ISO8601UTC(t time.Time) string {
 	return t.UTC().Format(time.RFC3339)
 }
@@ -185,27 +148,6 @@
 	return str
 }
 
-<<<<<<< HEAD
-=======
-func addHexPrefix(str string) string {
-	if len(str) > 1 && str[0:2] != "0x" {
-		return "0x" + str
-	}
-	return str
-}
-
-// BytesToHex converts and returns the given bytes to its hex
-// value as a string.
-func BytesToHex(bytes ...[]byte) string {
-	str := "0x"
-	for _, b := range bytes {
-		str = str + hex.EncodeToString(b)
-	}
-	return str
-}
-
-// DecodeEthereumTx parses RLP-encoded data into an Ethereum transaction.
->>>>>>> 4619c956
 func DecodeEthereumTx(hex string) (types.Transaction, error) {
 	var tx types.Transaction
 	b, err := hexutil.Decode(hex)
